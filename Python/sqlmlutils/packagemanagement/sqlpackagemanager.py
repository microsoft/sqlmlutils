# Copyright(c) Microsoft Corporation. All rights reserved.
# Licensed under the MIT license.

import os
import tempfile
import zipfile
import warnings

from sqlmlutils import ConnectionInfo, SQLPythonExecutor
from sqlmlutils.sqlqueryexecutor import execute_query, SQLTransaction
from sqlmlutils.packagemanagement.packagesqlbuilder import clean_library_name
from sqlmlutils.packagemanagement import servermethods
from sqlmlutils.sqlqueryexecutor import SQLQueryExecutor
from sqlmlutils.packagemanagement.dependencyresolver import DependencyResolver
from sqlmlutils.packagemanagement.pipdownloader import PipDownloader
from sqlmlutils.packagemanagement.scope import Scope
from sqlmlutils.packagemanagement import messages
from sqlmlutils.packagemanagement.pkgutils import get_package_name_from_file, get_package_version_from_file
from sqlmlutils.packagemanagement.packagesqlbuilder import CreateLibraryBuilder, DropLibraryBuilder


class SQLPackageManager:

    def __init__(self, connection_info: ConnectionInfo):
        self._connection_info = connection_info
        self._pyexecutor = SQLPythonExecutor(connection_info)

    def install(self,
                package: str,
                upgrade: bool = False,
                version: str = None,
                install_dependencies: bool = True,
                scope: Scope = Scope.private_scope()):
        """Install Python package into a SQL Server Python Services environment using pip.

        :param package: Package name to install on the SQL Server. Can also be a filename.
        :param upgrade: If True, will update the package if it exists on the specified SQL Server.
        If False, will not try to update an existing package.
        :param version: Not yet supported. Package version to install. If not specified,
        current stable version for server environment as determined by PyPi/Anaconda repos.
        :param install_dependencies: If True, installs required dependencies of package (similar to how default
        pip install or conda install works). False not yet supported.
        :param scope: Specifies whether to install packages into private or public scope. Default is private scope.
        This installs packages into a private path for the SQL principal you connect as. If your principal has the
        db_owner role, you can also specify scope as public. This will install packages into a public path for all
        users. Note: if you connect as dbo, you can only install packages into the public path.

        >>> from sqlmlutils import ConnectionInfo, SQLPythonExecutor, SQLPackageManager
        >>> connection = ConnectionInfo(server="localhost", database="AirlineTestsDB")
        >>> pyexecutor = SQLPythonExecutor(connection)
        >>> pkgmanager = SQLPackageManager(connection)
        >>>
        >>> def use_tensorflow():
        >>>    import tensorflow as tf
        >>>    node1 = tf.constant(3.0, tf.float32)
        >>>    return str(node1.dtype)
        >>>
        >>> pkgmanager.install("tensorflow")
        >>> ret = pyexecutor.execute_function_in_sql(connection=connection, use_tensorflow)
        >>> pkgmanager.uninstall("tensorflow")

        """
        if not install_dependencies:
            raise ValueError("Dependencies will always be installed - "
                             "single package install without dependencies not yet supported.")

        if os.path.isfile(package):
            self._install_from_file(package, scope, upgrade)
        else:
            self._install_from_pypi(package, upgrade, version, install_dependencies, scope)

    def uninstall(self, package_name: str, scope: Scope = Scope.private_scope()):
        """Remove Python package from a SQL Server Python environment.

        :param package_name: Package name to remove on the SQL Server.
        :param scope: Specifies whether to uninstall packages from private or public scope. Default is private scope.
        This uninstalls packages from a private path for the SQL principal you connect as. If your principal has the
        db_owner role, you can also specify scope as public. This will uninstall packages from a public path for all
        users. Note: if you connect as dbo, you can only uninstall packages from the public path.
        """
        print("Uninstalling " + package_name + " only, not dependencies")
        self._drop_sql_package(package_name, scope)

    def list(self):
        """List packages installed on server, similar to output of pip freeze.

        :return: List of tuples, each tuple[0] is package name and tuple[1] is package version.
        """
        return self._pyexecutor.execute_function_in_sql(servermethods.show_installed_packages)

    def get_packages_by_user(self, owner='', scope: Scope =Scope.private_scope()):
        has_user = (owner != '')

        query = "DECLARE @principalId INT;  \
                DECLARE @currentUser NVARCHAR(128);  \
                SELECT @currentUser = "

        if has_user:
            query += "%s;\n"
        else:
            query += "CURRENT_USER;\n"

<<<<<<< HEAD
        query += "SELECT @principalId = USER_ID(@currentUser); \n \
                       SELECT name, language, scope  \n \
                       FROM sys.external_libraries AS elib  \n \
                       WHERE elib.principal_id=@principalId  \n \
                       AND elib.language='Python' AND elib.scope={0}  \n \
=======
        query += "SELECT @principalId = USER_ID(@currentUser);  \
                       SELECT name, language, scope   \
                       FROM sys.external_libraries AS elib   \
                       WHERE elib.principal_id=@principalId   \
                       AND elib.language='Python' AND elib.scope={0}   \
>>>>>>> 89f7f7b1
                       ORDER BY elib.name ASC;".format(1 if scope == Scope.private_scope() else 0)
        return self._pyexecutor.execute_sql_query(query, owner)

    def _drop_sql_package(self, sql_package_name: str, scope: Scope):
        builder = DropLibraryBuilder(sql_package_name=sql_package_name, scope=scope)
        execute_query(builder, self._connection_info)

    # TODO: Support not dependencies
    def _install_from_pypi(self,
                           target_package: str,
                           upgrade: bool = False,
                           version: str = None,
                           install_dependencies: bool = True,
                           scope: Scope = Scope.private_scope()):

        if not install_dependencies:
            raise ValueError("Dependencies will always be installed - "
                             "single package install without dependencies not yet supported.")

        if version is not None:
            target_package = target_package + "==" + version

        with tempfile.TemporaryDirectory() as temporary_directory:
            pipdownloader = PipDownloader(self._connection_info, temporary_directory, target_package)
            target_package_file = pipdownloader.download_single()
            self._install_from_file(target_package_file, scope, upgrade)

    def _install_from_file(self, target_package_file: str, scope: Scope, upgrade: bool = False):
        name = get_package_name_from_file(target_package_file)
        version = get_package_version_from_file(target_package_file)

        resolver = DependencyResolver(self.list(), name)
        if resolver.requirement_met(upgrade, version):
            serverversion = resolver.get_target_server_version()
            print(messages.no_upgrade(name, serverversion, version))
            return

        # Download requirements from PyPI
        with tempfile.TemporaryDirectory() as temporary_directory:
            pipdownloader = PipDownloader(self._connection_info, temporary_directory, target_package_file)

            # For now, we download all target package dependencies from PyPI.
            target_package_requirements, requirements_downloaded = pipdownloader.download()

            # Resolve which package dependencies need to be installed or upgraded on server.
            required_installs = resolver.get_required_installs(target_package_requirements)
            dependencies_to_install = self._get_required_files_to_install(requirements_downloaded, required_installs)

            self._install_many(target_package_file, dependencies_to_install, scope)

    def _install_many(self, target_package_file: str, dependency_files, scope: Scope):
        target_name = get_package_name_from_file(target_package_file)

        with SQLQueryExecutor(connection=self._connection_info) as sqlexecutor:
            transaction = SQLTransaction(sqlexecutor, clean_library_name(target_name) + "InstallTransaction")
            transaction.begin()
            try:
                for pkgfile in dependency_files:
                    self._install_single(sqlexecutor, pkgfile, scope)
                self._install_single(sqlexecutor, target_package_file, scope, True)
                transaction.commit()
            except Exception:
                transaction.rollback()
                raise RuntimeError("Package installation failed, installed dependencies were rolled back.")

    @staticmethod
    def _install_single(sqlexecutor: SQLQueryExecutor, package_file: str, scope: Scope, is_target=False):
        name = get_package_name_from_file(package_file)
        version = get_package_version_from_file(package_file)

        with tempfile.TemporaryDirectory() as temporary_directory:
            prezip = os.path.join(temporary_directory, name + "PREZIP.zip")
            with zipfile.ZipFile(prezip, 'w') as zipf:
                zipf.write(package_file, os.path.basename(package_file))

            builder = CreateLibraryBuilder(pkg_name=name, pkg_filename=prezip, scope=scope)
            sqlexecutor.execute(builder)

    @staticmethod
    def _get_required_files_to_install(pkgfiles, requirements):
        return [file for file in pkgfiles
                if SQLPackageManager._pkgfile_in_requirements(file, requirements)]

    @staticmethod
    def _pkgfile_in_requirements(pkgfile: str, requirements):
        pkgname = get_package_name_from_file(pkgfile)
        return any([DependencyResolver.clean_requirement_name(pkgname.lower()) ==
                    DependencyResolver.clean_requirement_name(req.lower())
                    for req in requirements])
<|MERGE_RESOLUTION|>--- conflicted
+++ resolved
@@ -1,204 +1,196 @@
-# Copyright(c) Microsoft Corporation. All rights reserved.
-# Licensed under the MIT license.
-
-import os
-import tempfile
-import zipfile
-import warnings
-
-from sqlmlutils import ConnectionInfo, SQLPythonExecutor
-from sqlmlutils.sqlqueryexecutor import execute_query, SQLTransaction
-from sqlmlutils.packagemanagement.packagesqlbuilder import clean_library_name
-from sqlmlutils.packagemanagement import servermethods
-from sqlmlutils.sqlqueryexecutor import SQLQueryExecutor
-from sqlmlutils.packagemanagement.dependencyresolver import DependencyResolver
-from sqlmlutils.packagemanagement.pipdownloader import PipDownloader
-from sqlmlutils.packagemanagement.scope import Scope
-from sqlmlutils.packagemanagement import messages
-from sqlmlutils.packagemanagement.pkgutils import get_package_name_from_file, get_package_version_from_file
-from sqlmlutils.packagemanagement.packagesqlbuilder import CreateLibraryBuilder, DropLibraryBuilder
-
-
-class SQLPackageManager:
-
-    def __init__(self, connection_info: ConnectionInfo):
-        self._connection_info = connection_info
-        self._pyexecutor = SQLPythonExecutor(connection_info)
-
-    def install(self,
-                package: str,
-                upgrade: bool = False,
-                version: str = None,
-                install_dependencies: bool = True,
-                scope: Scope = Scope.private_scope()):
-        """Install Python package into a SQL Server Python Services environment using pip.
-
-        :param package: Package name to install on the SQL Server. Can also be a filename.
-        :param upgrade: If True, will update the package if it exists on the specified SQL Server.
-        If False, will not try to update an existing package.
-        :param version: Not yet supported. Package version to install. If not specified,
-        current stable version for server environment as determined by PyPi/Anaconda repos.
-        :param install_dependencies: If True, installs required dependencies of package (similar to how default
-        pip install or conda install works). False not yet supported.
-        :param scope: Specifies whether to install packages into private or public scope. Default is private scope.
-        This installs packages into a private path for the SQL principal you connect as. If your principal has the
-        db_owner role, you can also specify scope as public. This will install packages into a public path for all
-        users. Note: if you connect as dbo, you can only install packages into the public path.
-
-        >>> from sqlmlutils import ConnectionInfo, SQLPythonExecutor, SQLPackageManager
-        >>> connection = ConnectionInfo(server="localhost", database="AirlineTestsDB")
-        >>> pyexecutor = SQLPythonExecutor(connection)
-        >>> pkgmanager = SQLPackageManager(connection)
-        >>>
-        >>> def use_tensorflow():
-        >>>    import tensorflow as tf
-        >>>    node1 = tf.constant(3.0, tf.float32)
-        >>>    return str(node1.dtype)
-        >>>
-        >>> pkgmanager.install("tensorflow")
-        >>> ret = pyexecutor.execute_function_in_sql(connection=connection, use_tensorflow)
-        >>> pkgmanager.uninstall("tensorflow")
-
-        """
-        if not install_dependencies:
-            raise ValueError("Dependencies will always be installed - "
-                             "single package install without dependencies not yet supported.")
-
-        if os.path.isfile(package):
-            self._install_from_file(package, scope, upgrade)
-        else:
-            self._install_from_pypi(package, upgrade, version, install_dependencies, scope)
-
-    def uninstall(self, package_name: str, scope: Scope = Scope.private_scope()):
-        """Remove Python package from a SQL Server Python environment.
-
-        :param package_name: Package name to remove on the SQL Server.
-        :param scope: Specifies whether to uninstall packages from private or public scope. Default is private scope.
-        This uninstalls packages from a private path for the SQL principal you connect as. If your principal has the
-        db_owner role, you can also specify scope as public. This will uninstall packages from a public path for all
-        users. Note: if you connect as dbo, you can only uninstall packages from the public path.
-        """
-        print("Uninstalling " + package_name + " only, not dependencies")
-        self._drop_sql_package(package_name, scope)
-
-    def list(self):
-        """List packages installed on server, similar to output of pip freeze.
-
-        :return: List of tuples, each tuple[0] is package name and tuple[1] is package version.
-        """
-        return self._pyexecutor.execute_function_in_sql(servermethods.show_installed_packages)
-
-    def get_packages_by_user(self, owner='', scope: Scope =Scope.private_scope()):
-        has_user = (owner != '')
-
-        query = "DECLARE @principalId INT;  \
-                DECLARE @currentUser NVARCHAR(128);  \
-                SELECT @currentUser = "
-
-        if has_user:
-            query += "%s;\n"
-        else:
-            query += "CURRENT_USER;\n"
-
-<<<<<<< HEAD
-        query += "SELECT @principalId = USER_ID(@currentUser); \n \
-                       SELECT name, language, scope  \n \
-                       FROM sys.external_libraries AS elib  \n \
-                       WHERE elib.principal_id=@principalId  \n \
-                       AND elib.language='Python' AND elib.scope={0}  \n \
-=======
-        query += "SELECT @principalId = USER_ID(@currentUser);  \
-                       SELECT name, language, scope   \
-                       FROM sys.external_libraries AS elib   \
-                       WHERE elib.principal_id=@principalId   \
-                       AND elib.language='Python' AND elib.scope={0}   \
->>>>>>> 89f7f7b1
-                       ORDER BY elib.name ASC;".format(1 if scope == Scope.private_scope() else 0)
-        return self._pyexecutor.execute_sql_query(query, owner)
-
-    def _drop_sql_package(self, sql_package_name: str, scope: Scope):
-        builder = DropLibraryBuilder(sql_package_name=sql_package_name, scope=scope)
-        execute_query(builder, self._connection_info)
-
-    # TODO: Support not dependencies
-    def _install_from_pypi(self,
-                           target_package: str,
-                           upgrade: bool = False,
-                           version: str = None,
-                           install_dependencies: bool = True,
-                           scope: Scope = Scope.private_scope()):
-
-        if not install_dependencies:
-            raise ValueError("Dependencies will always be installed - "
-                             "single package install without dependencies not yet supported.")
-
-        if version is not None:
-            target_package = target_package + "==" + version
-
-        with tempfile.TemporaryDirectory() as temporary_directory:
-            pipdownloader = PipDownloader(self._connection_info, temporary_directory, target_package)
-            target_package_file = pipdownloader.download_single()
-            self._install_from_file(target_package_file, scope, upgrade)
-
-    def _install_from_file(self, target_package_file: str, scope: Scope, upgrade: bool = False):
-        name = get_package_name_from_file(target_package_file)
-        version = get_package_version_from_file(target_package_file)
-
-        resolver = DependencyResolver(self.list(), name)
-        if resolver.requirement_met(upgrade, version):
-            serverversion = resolver.get_target_server_version()
-            print(messages.no_upgrade(name, serverversion, version))
-            return
-
-        # Download requirements from PyPI
-        with tempfile.TemporaryDirectory() as temporary_directory:
-            pipdownloader = PipDownloader(self._connection_info, temporary_directory, target_package_file)
-
-            # For now, we download all target package dependencies from PyPI.
-            target_package_requirements, requirements_downloaded = pipdownloader.download()
-
-            # Resolve which package dependencies need to be installed or upgraded on server.
-            required_installs = resolver.get_required_installs(target_package_requirements)
-            dependencies_to_install = self._get_required_files_to_install(requirements_downloaded, required_installs)
-
-            self._install_many(target_package_file, dependencies_to_install, scope)
-
-    def _install_many(self, target_package_file: str, dependency_files, scope: Scope):
-        target_name = get_package_name_from_file(target_package_file)
-
-        with SQLQueryExecutor(connection=self._connection_info) as sqlexecutor:
-            transaction = SQLTransaction(sqlexecutor, clean_library_name(target_name) + "InstallTransaction")
-            transaction.begin()
-            try:
-                for pkgfile in dependency_files:
-                    self._install_single(sqlexecutor, pkgfile, scope)
-                self._install_single(sqlexecutor, target_package_file, scope, True)
-                transaction.commit()
-            except Exception:
-                transaction.rollback()
-                raise RuntimeError("Package installation failed, installed dependencies were rolled back.")
-
-    @staticmethod
-    def _install_single(sqlexecutor: SQLQueryExecutor, package_file: str, scope: Scope, is_target=False):
-        name = get_package_name_from_file(package_file)
-        version = get_package_version_from_file(package_file)
-
-        with tempfile.TemporaryDirectory() as temporary_directory:
-            prezip = os.path.join(temporary_directory, name + "PREZIP.zip")
-            with zipfile.ZipFile(prezip, 'w') as zipf:
-                zipf.write(package_file, os.path.basename(package_file))
-
-            builder = CreateLibraryBuilder(pkg_name=name, pkg_filename=prezip, scope=scope)
-            sqlexecutor.execute(builder)
-
-    @staticmethod
-    def _get_required_files_to_install(pkgfiles, requirements):
-        return [file for file in pkgfiles
-                if SQLPackageManager._pkgfile_in_requirements(file, requirements)]
-
-    @staticmethod
-    def _pkgfile_in_requirements(pkgfile: str, requirements):
-        pkgname = get_package_name_from_file(pkgfile)
-        return any([DependencyResolver.clean_requirement_name(pkgname.lower()) ==
-                    DependencyResolver.clean_requirement_name(req.lower())
-                    for req in requirements])
+# Copyright(c) Microsoft Corporation. All rights reserved.
+# Licensed under the MIT license.
+
+import os
+import tempfile
+import zipfile
+import warnings
+
+from sqlmlutils import ConnectionInfo, SQLPythonExecutor
+from sqlmlutils.sqlqueryexecutor import execute_query, SQLTransaction
+from sqlmlutils.packagemanagement.packagesqlbuilder import clean_library_name
+from sqlmlutils.packagemanagement import servermethods
+from sqlmlutils.sqlqueryexecutor import SQLQueryExecutor
+from sqlmlutils.packagemanagement.dependencyresolver import DependencyResolver
+from sqlmlutils.packagemanagement.pipdownloader import PipDownloader
+from sqlmlutils.packagemanagement.scope import Scope
+from sqlmlutils.packagemanagement import messages
+from sqlmlutils.packagemanagement.pkgutils import get_package_name_from_file, get_package_version_from_file
+from sqlmlutils.packagemanagement.packagesqlbuilder import CreateLibraryBuilder, DropLibraryBuilder
+
+
+class SQLPackageManager:
+
+    def __init__(self, connection_info: ConnectionInfo):
+        self._connection_info = connection_info
+        self._pyexecutor = SQLPythonExecutor(connection_info)
+
+    def install(self,
+                package: str,
+                upgrade: bool = False,
+                version: str = None,
+                install_dependencies: bool = True,
+                scope: Scope = Scope.private_scope()):
+        """Install Python package into a SQL Server Python Services environment using pip.
+
+        :param package: Package name to install on the SQL Server. Can also be a filename.
+        :param upgrade: If True, will update the package if it exists on the specified SQL Server.
+        If False, will not try to update an existing package.
+        :param version: Not yet supported. Package version to install. If not specified,
+        current stable version for server environment as determined by PyPi/Anaconda repos.
+        :param install_dependencies: If True, installs required dependencies of package (similar to how default
+        pip install or conda install works). False not yet supported.
+        :param scope: Specifies whether to install packages into private or public scope. Default is private scope.
+        This installs packages into a private path for the SQL principal you connect as. If your principal has the
+        db_owner role, you can also specify scope as public. This will install packages into a public path for all
+        users. Note: if you connect as dbo, you can only install packages into the public path.
+
+        >>> from sqlmlutils import ConnectionInfo, SQLPythonExecutor, SQLPackageManager
+        >>> connection = ConnectionInfo(server="localhost", database="AirlineTestsDB")
+        >>> pyexecutor = SQLPythonExecutor(connection)
+        >>> pkgmanager = SQLPackageManager(connection)
+        >>>
+        >>> def use_tensorflow():
+        >>>    import tensorflow as tf
+        >>>    node1 = tf.constant(3.0, tf.float32)
+        >>>    return str(node1.dtype)
+        >>>
+        >>> pkgmanager.install("tensorflow")
+        >>> ret = pyexecutor.execute_function_in_sql(connection=connection, use_tensorflow)
+        >>> pkgmanager.uninstall("tensorflow")
+
+        """
+        if not install_dependencies:
+            raise ValueError("Dependencies will always be installed - "
+                             "single package install without dependencies not yet supported.")
+
+        if os.path.isfile(package):
+            self._install_from_file(package, scope, upgrade)
+        else:
+            self._install_from_pypi(package, upgrade, version, install_dependencies, scope)
+
+    def uninstall(self, package_name: str, scope: Scope = Scope.private_scope()):
+        """Remove Python package from a SQL Server Python environment.
+
+        :param package_name: Package name to remove on the SQL Server.
+        :param scope: Specifies whether to uninstall packages from private or public scope. Default is private scope.
+        This uninstalls packages from a private path for the SQL principal you connect as. If your principal has the
+        db_owner role, you can also specify scope as public. This will uninstall packages from a public path for all
+        users. Note: if you connect as dbo, you can only uninstall packages from the public path.
+        """
+        print("Uninstalling " + package_name + " only, not dependencies")
+        self._drop_sql_package(package_name, scope)
+
+    def list(self):
+        """List packages installed on server, similar to output of pip freeze.
+
+        :return: List of tuples, each tuple[0] is package name and tuple[1] is package version.
+        """
+        return self._pyexecutor.execute_function_in_sql(servermethods.show_installed_packages)
+
+    def get_packages_by_user(self, owner='', scope: Scope =Scope.private_scope()):
+        has_user = (owner != '')
+
+        query = "DECLARE @principalId INT;  \
+                DECLARE @currentUser NVARCHAR(128);  \
+                SELECT @currentUser = "
+
+        if has_user:
+            query += "%s;\n"
+        else:
+            query += "CURRENT_USER;\n"
+
+        query += "SELECT @principalId = USER_ID(@currentUser);  \
+                       SELECT name, language, scope   \
+                       FROM sys.external_libraries AS elib   \
+                       WHERE elib.principal_id=@principalId   \
+                       AND elib.language='Python' AND elib.scope={0}   \
+                       ORDER BY elib.name ASC;".format(1 if scope == Scope.private_scope() else 0)
+        return self._pyexecutor.execute_sql_query(query, owner)
+
+    def _drop_sql_package(self, sql_package_name: str, scope: Scope):
+        builder = DropLibraryBuilder(sql_package_name=sql_package_name, scope=scope)
+        execute_query(builder, self._connection_info)
+
+    # TODO: Support not dependencies
+    def _install_from_pypi(self,
+                           target_package: str,
+                           upgrade: bool = False,
+                           version: str = None,
+                           install_dependencies: bool = True,
+                           scope: Scope = Scope.private_scope()):
+
+        if not install_dependencies:
+            raise ValueError("Dependencies will always be installed - "
+                             "single package install without dependencies not yet supported.")
+
+        if version is not None:
+            target_package = target_package + "==" + version
+
+        with tempfile.TemporaryDirectory() as temporary_directory:
+            pipdownloader = PipDownloader(self._connection_info, temporary_directory, target_package)
+            target_package_file = pipdownloader.download_single()
+            self._install_from_file(target_package_file, scope, upgrade)
+
+    def _install_from_file(self, target_package_file: str, scope: Scope, upgrade: bool = False):
+        name = get_package_name_from_file(target_package_file)
+        version = get_package_version_from_file(target_package_file)
+
+        resolver = DependencyResolver(self.list(), name)
+        if resolver.requirement_met(upgrade, version):
+            serverversion = resolver.get_target_server_version()
+            print(messages.no_upgrade(name, serverversion, version))
+            return
+
+        # Download requirements from PyPI
+        with tempfile.TemporaryDirectory() as temporary_directory:
+            pipdownloader = PipDownloader(self._connection_info, temporary_directory, target_package_file)
+
+            # For now, we download all target package dependencies from PyPI.
+            target_package_requirements, requirements_downloaded = pipdownloader.download()
+
+            # Resolve which package dependencies need to be installed or upgraded on server.
+            required_installs = resolver.get_required_installs(target_package_requirements)
+            dependencies_to_install = self._get_required_files_to_install(requirements_downloaded, required_installs)
+
+            self._install_many(target_package_file, dependencies_to_install, scope)
+
+    def _install_many(self, target_package_file: str, dependency_files, scope: Scope):
+        target_name = get_package_name_from_file(target_package_file)
+
+        with SQLQueryExecutor(connection=self._connection_info) as sqlexecutor:
+            transaction = SQLTransaction(sqlexecutor, clean_library_name(target_name) + "InstallTransaction")
+            transaction.begin()
+            try:
+                for pkgfile in dependency_files:
+                    self._install_single(sqlexecutor, pkgfile, scope)
+                self._install_single(sqlexecutor, target_package_file, scope, True)
+                transaction.commit()
+            except Exception:
+                transaction.rollback()
+                raise RuntimeError("Package installation failed, installed dependencies were rolled back.")
+
+    @staticmethod
+    def _install_single(sqlexecutor: SQLQueryExecutor, package_file: str, scope: Scope, is_target=False):
+        name = get_package_name_from_file(package_file)
+        version = get_package_version_from_file(package_file)
+
+        with tempfile.TemporaryDirectory() as temporary_directory:
+            prezip = os.path.join(temporary_directory, name + "PREZIP.zip")
+            with zipfile.ZipFile(prezip, 'w') as zipf:
+                zipf.write(package_file, os.path.basename(package_file))
+
+            builder = CreateLibraryBuilder(pkg_name=name, pkg_filename=prezip, scope=scope)
+            sqlexecutor.execute(builder)
+
+    @staticmethod
+    def _get_required_files_to_install(pkgfiles, requirements):
+        return [file for file in pkgfiles
+                if SQLPackageManager._pkgfile_in_requirements(file, requirements)]
+
+    @staticmethod
+    def _pkgfile_in_requirements(pkgfile: str, requirements):
+        pkgname = get_package_name_from_file(pkgfile)
+        return any([DependencyResolver.clean_requirement_name(pkgname.lower()) ==
+                    DependencyResolver.clean_requirement_name(req.lower())
+                    for req in requirements])