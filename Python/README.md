--- conflicted
+++ resolved
@@ -206,11 +206,7 @@
 
 ### Package Management
 
-<<<<<<< HEAD
 ##### Python package management with sqlmlutils is supported in SQL Server 2019 CTP 2.4 and later.
-=======
-##### Package management with sqlmlutils is supported in SQL Server 2019 CTP 2.4 and later.
->>>>>>> 07cb8a33
 
 ##### Install and remove packages from SQL Server
 
@@ -249,4 +245,4 @@
 the .whl files currently hosted in PyPI. Because of this, we should consider moving to use pyodbc.
 2. Testing from a Linux client has not been performed.
 3. The way we get dependencies of a package to install is sort of hacky (parsing pip output)
-4. Output Parameter execution currently does not work - can potentially use MSSQLStoredProcedure binding
+4. Output Parameter execution currently does not work - can potentially use MSSQLStoredProcedure binding