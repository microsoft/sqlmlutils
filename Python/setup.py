# Copyright(c) Microsoft Corporation. All rights reserved.
# Licensed under the MIT license.

from setuptools import setup

setup(
    name='sqlmlutils',
    packages=['sqlmlutils', 'sqlmlutils/packagemanagement'],
<<<<<<< HEAD
    version='0.8.0',
=======
    version='0.7.3',
>>>>>>> 1c82b56e
    url='https://github.com/Microsoft/sqlmlutils/Python',
    license='MIT License',
    desciption='A client side package for working with SQL Server',
    long_description='A client side package for working with SQL Server Machine Learning Python Services. '
                'sqlmlutils enables easy package installation and remote code execution on your SQL Server machine.',
    author='Microsoft',
    author_email='joz@microsoft.com',
    install_requires=[
        'pip',
        'pymssql',
        'dill',
        'pkginfo',
        'requirements-parser',
        'pandas'
    ],
    python_requires='>=3.5'
)
<|MERGE_RESOLUTION|>--- conflicted
+++ resolved
@@ -1,30 +1,26 @@
-# Copyright(c) Microsoft Corporation. All rights reserved.
-# Licensed under the MIT license.
-
-from setuptools import setup
-
-setup(
-    name='sqlmlutils',
-    packages=['sqlmlutils', 'sqlmlutils/packagemanagement'],
-<<<<<<< HEAD
-    version='0.8.0',
-=======
-    version='0.7.3',
->>>>>>> 1c82b56e
-    url='https://github.com/Microsoft/sqlmlutils/Python',
-    license='MIT License',
-    desciption='A client side package for working with SQL Server',
-    long_description='A client side package for working with SQL Server Machine Learning Python Services. '
-                'sqlmlutils enables easy package installation and remote code execution on your SQL Server machine.',
-    author='Microsoft',
-    author_email='joz@microsoft.com',
-    install_requires=[
-        'pip',
-        'pymssql',
-        'dill',
-        'pkginfo',
-        'requirements-parser',
-        'pandas'
-    ],
-    python_requires='>=3.5'
-)
+# Copyright(c) Microsoft Corporation. All rights reserved.
+# Licensed under the MIT license.
+
+from setuptools import setup
+
+setup(
+    name='sqlmlutils',
+    packages=['sqlmlutils', 'sqlmlutils/packagemanagement'],
+    version='0.8.0',
+    url='https://github.com/Microsoft/sqlmlutils/Python',
+    license='MIT License',
+    desciption='A client side package for working with SQL Server',
+    long_description='A client side package for working with SQL Server Machine Learning Python Services. '
+                'sqlmlutils enables easy package installation and remote code execution on your SQL Server machine.',
+    author='Microsoft',
+    author_email='joz@microsoft.com',
+    install_requires=[
+        'pip',
+        'pyodbc',
+        'dill',
+        'pkginfo',
+        'requirements-parser',
+        'pandas'
+    ],
+    python_requires='>=3.5'
+)